--- conflicted
+++ resolved
@@ -65,7 +65,7 @@
     @test basis == estimator.basis
     basis_2 = reduce_basis(estimator, threshold = 1e-5)
     @test size(basis_2)[1] < size(basis)[1]
-<<<<<<< HEAD
+  
     estimator_2 = EDMD(sol[:,:], basis_2)
     p1 = DiscreteProblem(estimator, u0, tspan)
     s1 = solve(p1,FunctionMap())
@@ -74,15 +74,7 @@
     # TODO add linear dynamics ?
     #p3 = DiscreteProblem(linear_dynamics(estimator_2), estimator_2(u0), tspan, [])
     #s3 = solve(p3,FunctionMap())
-=======
-    estimator_2 = ExtendedDMD(sol[:,:], basis_2)
-    p1 = DiscreteProblem(dynamics(estimator), u0, tspan)
-    s1 = solve(p1,FunctionMap())
-    p2 = DiscreteProblem(dynamics(estimator_2), u0, tspan)
-    s2 = solve(p2,FunctionMap())
-    p3 = DiscreteProblem(linear_dynamics(estimator_2), estimator_2(u0), tspan)
-    s3 = solve(p3,FunctionMap())
->>>>>>> 62a07e2f
+
     @test sol[:,:] ≈ s1[:,:]
     @test sol[:,:] ≈ s2[:,:]
     @test eigvals(estimator_2) ≈ [-0.9; -0.3]
@@ -96,16 +88,12 @@
 
     prob = DiscreteProblem(nonlinear_sys, u0, tspan)
     sol = solve(prob,FunctionMap())
-<<<<<<< HEAD
     estimator = EDMD(sol[:,:], basis, alg = DMDPINV())
     sys = ODESystem(estimator)
     #@test isa(sys, ODESystem)
     dudt = ODEFunction(sys)
     p4 = DiscreteProblem(dudt, u0, tspan)
-=======
-    estimator = ExtendedDMD(sol[:,:], basis)
-    p4 = DiscreteProblem(dynamics(estimator), u0, tspan)
->>>>>>> 62a07e2f
+
     s4 = solve(p4,FunctionMap())
     @test sol[:,:] ≈ s4[:,:]
 
